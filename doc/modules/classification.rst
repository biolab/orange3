--- conflicted
+++ resolved
@@ -8,8 +8,9 @@
    :maxdepth: 2
 
    classification.majority
-<<<<<<< HEAD
    classification.svm
+   classification.simple_tree
+   classification.simple_random_forest
 
 Naive Bayes
 -----------
@@ -38,10 +39,4 @@
 For data sets that include continuous attributes,
 
 .. _`Naive Bayes`: http://en.wikipedia.org/wiki/Naive_Bayes_classifier
-.. _`scikit-learn`: http://scikit-learn.org
-=======
-   classification.naive_bayes
-   classification.svm
-   classification.simple_tree
-   classification.simple_random_forest
->>>>>>> 2998c523
+.. _`scikit-learn`: http://scikit-learn.org