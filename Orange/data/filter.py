--- conflicted
+++ resolved
@@ -4,16 +4,12 @@
 from math import isnan
 from numbers import Real
 
-<<<<<<< HEAD
-from ..misc.enum import Enum
-from Orange.misc.reprable import Reprable
-=======
->>>>>>> 4d1ea03c
 import numpy as np
 import bottleneck as bn
 
 from Orange.data import Instance, Storage, Variable
 from Orange.misc.enum import Enum
+from Orange.misc.reprable import Reprable
 
 
 class Filter(Reprable):
