--- conflicted
+++ resolved
@@ -166,9 +166,6 @@
                         skipinitialspace=True,
                     )
                     data = self.data_table(reader)
-<<<<<<< HEAD
-                    data.name = path.splitext(path.split(self.filename)[-1])[0]
-=======
 
                     # ToDO: Name can be set unconditionally when/if
                     # self.filename will always be a string with the file name.
@@ -177,7 +174,6 @@
                     if isinstance(self.filename, str):
                         data.name = path.splitext(
                             path.split(self.filename)[-1])[0]
->>>>>>> 7d85a0f4
                     if error and isinstance(error, UnicodeDecodeError):
                         pos, endpos = error.args[2], error.args[3]
                         warning = ('Skipped invalid byte(s) in position '
