import numpy as np

import sklearn.cross_validation as skl_cross_validation

import Orange.data
from Orange.data import Domain, Table


def is_discrete(var):
    return isinstance(var, Orange.data.DiscreteVariable)


def is_continuous(var):
    return isinstance(var, Orange.data.ContinuousVariable)


class Results:
    """
    Class for storing predictions in model testing.

    .. attribute:: data

        Data used for testing (optional; can be `None`). When data is stored,
        this is typically not a copy but a reference.

    .. attribute:: row_indices

        Indices of rows in :obj:`data` that were used in testing, stored as
        a numpy vector of length `nrows`. Values of `actual[i]`, `predicted[i]`
        and `probabilities[i]` refer to the target value of instance
        `data[row_indices[i]]`.

    .. attribute:: nrows

        The number of test instances (including duplicates).

    .. attribute:: models

        A list of induced models (optional; can be `None`).

    .. attribute:: actual

        Actual values of target variable; a numpy vector of length `nrows` and
        of the same type as `data` (or `np.float32` if the type of data cannot
        be determined).

    .. attribute:: predicted

        Predicted values of target variable; a numpy array of shape
        (number-of-methods, `nrows`) and of the same type as `data` (or
        `np.float32` if the type of data cannot be determined).

    .. attribute:: probabilities

        Predicted probabilities (for discrete target variables); a numpy array
        of shape (number-of-methods, `nrows`, number-of-classes) of type
        `np.float32`.

    .. attribute:: folds

        A list of indices (or slice objects) corresponding to rows of each
        fold; `None` if not applicable.
    """

    # noinspection PyBroadException
    # noinspection PyNoneFunctionAssignment
    def __init__(self, data=None, nmethods=0, nrows=None, nclasses=None,
                 store_data=False, store_models=False):
        """
        Construct an instance with default values: `None` for :obj:`data` and
        :obj:`models`.

        If the number of rows and/or the number of classes is not given, it is
        inferred from :obj:`data`, if provided. The data type for
        :obj:`actual` and :obj:`predicted` is determined from the data; if the
        latter cannot be find, `np.float32` is used.

        Attribute :obj:`actual` and :obj:`row_indices` are constructed as empty
        (uninitialized) arrays of the appropriate size, if the number of rows
        is known. Attribute :obj:`predicted` is constructed if the number of
        rows and of methods is given; :obj:`probabilities` also requires
        knowing the number of classes.

        :param data: Data or domain; the data is not stored
        :type data: Orange.data.Table or Orange.data.Domain
        :param nmethods: The number of methods that will be tested
        :type nmethods: int
        :param nrows: The number of test instances (including duplicates)
        :type nrows: int
        :param nclasses: The number of class values
        :type nclasses: int
        :param store_data: A flag that tells whether to store the data;
            this argument can be given only as keyword argument
        :type store_data: bool
        :param store_models: A flag that tells whether to store the models;
            this argument can be given only as keyword argument
        :type store_models: bool
        """
        self.store_data = store_data
        self.store_models = store_models
        self.data = data if store_data else None
        self.models = None
        self.folds = None
        self.row_indices = None
        self.actual = None
        self.predicted = None
        self.probabilities = None
        dtype = np.float32
        if data:
            domain = data if isinstance(data, Domain) else data.domain
            if nclasses is None and is_discrete(domain.class_var):
                nclasses = len(domain.class_var.values)
            if nrows is None:
                nrows = len(data)
            try:
                dtype = data.Y.dtype
            except AttributeError:
                pass
        if nrows is not None:
            self.actual = np.empty(nrows, dtype=dtype)
            self.row_indices = np.empty(nrows, dtype=np.int32)
            if nmethods is not None:
                self.predicted = np.empty((nmethods, nrows), dtype=dtype)
                if nclasses is not None:
                    self.probabilities = \
                        np.empty((nmethods, nrows, nclasses), dtype=np.float32)

    def get_fold(self, fold):
        results = Results()
        results.data = self.data

        if self.folds is None:
            raise ValueError("This 'Results' instance does not have folds.")

        if self.models is not None:
            results.models = self.models[fold]

        results.row_indices = self.row_indices[self.folds[fold]]
        results.actual = self.actual[self.folds[fold]]
        results.predicted = self.predicted[:, self.folds[fold]]

        if self.probabilities is not None:
            results.probabilities = self.probabilities[:, self.folds[fold]]

        return results


class CrossValidation(Results):
    """
    K-fold cross validation.

    If the constructor is given the data and a list of learning algorithms, it
    runs cross validation and returns an instance of `Results` containing the
    predicted values and probabilities.

    .. attribute:: k

        The number of folds.

    .. attribute:: random_state

    """
    def __init__(self, data, fitters, k=10, random_state=0, store_data=False,
                 store_models=False):
        super().__init__(data, len(fitters), store_data=store_data,
                         store_models=store_models)
        self.k = k
        self.random_state = random_state
        Y = data.Y.copy().flatten()
        if is_discrete(data.domain.class_var):
            indices = skl_cross_validation.StratifiedKFold(
                Y, self.k, shuffle=True, random_state=self.random_state
            )
        else:
            indices = skl_cross_validation.KFold(
                len(Y), self.k, shuffle=True, random_state=self.random_state
            )


        self.folds = []
        if self.store_models:
            self.models = []
        ptr = 0
        class_var = data.domain.class_var
        for train, test in indices:
            train_data, test_data = data[train], data[test]
            fold_slice = slice(ptr, ptr + len(test))
            self.folds.append(fold_slice)
            self.row_indices[fold_slice] = test
            self.actual[fold_slice] = test_data.Y.flatten()
            if self.store_models:
                fold_models = []
                self.models.append(fold_models)
            for i, fitter in enumerate(fitters):
                model = fitter(train_data)
                if self.store_models:
                    fold_models.append(model)

                if is_discrete(class_var):
                    values, probs = model(test_data, model.ValueProbs)
                    self.predicted[i][fold_slice] = values
                    self.probabilities[i][fold_slice, :] = probs
                elif is_continuous(class_var):
                    values = model(test_data, model.Value)
                    self.predicted[i][fold_slice] = values

            ptr += len(test)


class LeaveOneOut(Results):
    """Leave-one-out testing"""

    def __init__(self, data, fitters, store_data=False, store_models=False):
        super().__init__(data, len(fitters), store_data=store_data,
                         store_models=store_models)

        domain = data.domain
        X = data.X.copy()
        Y = data.Y.copy()
        metas = data.metas.copy()

        teX, trX = X[:1], X[1:]
        teY, trY = Y[:1], Y[1:]
        te_metas, tr_metas = metas[:1], metas[1:]
        if data.has_weights():
            W = data.W.copy()
            teW, trW = W[:1], W[1:]
        else:
            W = teW = trW = None

        self.row_indices = np.arange(len(data))
        if self.store_models:
            self.models = []
        self.actual = Y.flatten()
        class_var = data.domain.class_var
        for test_idx in self.row_indices:
            X[[0, test_idx]] = X[[test_idx, 0]]
            Y[[0, test_idx]] = Y[[test_idx, 0]]
            metas[[0, test_idx]] = metas[[test_idx, 0]]
            if W:
                W[[0, test_idx]] = W[[test_idx, 0]]
            test_data = Table.from_numpy(domain, teX, teY, te_metas, teW)
            train_data = Table.from_numpy(domain, trX, trY, tr_metas, trW)
            if self.store_models:
                fold_models = []
                self.models.append(fold_models)
            for i, fitter in enumerate(fitters):
                model = fitter(train_data)
                if self.store_models:
                    fold_models.append(model)

                if is_discrete(class_var):
                    values, probs = model(test_data, model.ValueProbs)
                    self.predicted[i][test_idx] = values
                    self.probabilities[i][test_idx, :] = probs
                elif is_continuous(class_var):
                    values = model(test_data, model.Value)
                    self.predicted[i][test_idx] = values


class TestOnTrainingData(Results):
    """Trains and test on the same data"""

    def __init__(self, data, fitters, store_data=False, store_models=False):
        super().__init__(data, len(fitters), store_data=store_data,
                         store_models=store_models)
        self.row_indices = np.arange(len(data))
        if self.store_models:
            models = []
            self.models = [models]
        self.actual = data.Y.flatten()
        class_var = data.domain.class_var
        for i, fitter in enumerate(fitters):
            model = fitter(data)
            if self.store_models:
                models.append(model)

            if is_discrete(class_var):
                values, probs = model(data, model.ValueProbs)
                self.predicted[i] = values
                self.probabilities[i] = probs
            elif is_continuous(class_var):
                values = model(data, model.Value)
                self.predicted[i] = values


class Bootstrap(Results):
    def __init__(self, data, fitters, n_resamples=10, p=0.75, random_state=0,
                 store_data=False, store_models=False):
        super().__init__(data, len(fitters), store_data=store_data,
                         store_models=store_models)
        self.store_models = store_models
        self.n_resamples = n_resamples
        self.p = p
        self.random_state = random_state

<<<<<<< HEAD
        indices = cross_validation.Bootstrap(
=======
    def __call__(self, data, fitters):
        indices = skl_cross_validation.Bootstrap(
>>>>>>> 53fb91e0
            len(data), n_iter=self.n_resamples, train_size=self.p,
            random_state=self.random_state
        )

        self.folds = []
        if self.store_models:
            self.models = []

        row_indices = []
        actual = []
        predicted = [[] for _ in fitters]
        probabilities = [[] for _ in fitters]
        fold_start = 0
        class_var = data.domain.class_var
        for train, test in indices:
            train_data, test_data = data[train], data[test]
            self.folds.append(slice(fold_start, fold_start + len(test)))
            row_indices.append(test)
            actual.append(test_data.Y.flatten())
            if self.store_models:
                fold_models = []
                self.models.append(fold_models)

            for i, fitter in enumerate(fitters):
                model = fitter(train_data)
                if self.store_models:
                    fold_models.append(model)

                if is_discrete(class_var):
                    values, probs = model(test_data, model.ValueProbs)
                    predicted[i].append(values)
                    probabilities[i].append(probs)
                elif is_continuous(class_var):
                    values = model(test_data, model.Value)
                    predicted[i].append(values)

            fold_start += len(test)

        row_indices = np.hstack(row_indices)
        actual = np.hstack(actual)
        predicted = np.array([np.hstack(pred) for pred in predicted])
        if is_discrete(class_var):
            probabilities = np.array([np.vstack(prob) for prob in probabilities])
        nrows = len(actual)
        nmodels = len(predicted)

        self.nrows = len(actual)
        self.row_indices = row_indices
        self.actual = actual
        self.predicted = predicted.reshape(nmodels, nrows)
        if is_discrete(class_var):
            self.probabilities = probabilities


class TestOnTestData(Results):
    """
    Test on a separate test data set.
    """
    def __init__(self, train_data, test_data, fitters, store_data=False,
                 store_models=False):
        super().__init__(test_data, len(fitters), store_data=store_data,
                         store_models=store_models)
        if self.store_models:
            self.models = []

        self.row_indices = np.arange(len(test_data))
        self.actual = test_data.Y.flatten()

        class_var = train_data.domain.class_var
        for i, fitter in enumerate(fitters):
            model = fitter(train_data)
            if is_discrete(class_var):
                values, probs = model(test_data, model.ValueProbs)
                self.predicted[i] = values
                self.probabilities[i][:, :] = probs
            elif is_continuous(class_var):
                values = model(test_data, model.Value)
                self.predicted[i] = values

            if self.store_models:
                self.models.append(model)

        self.nrows = len(test_data)
        self.folds = [slice(0, len(test_data))]<|MERGE_RESOLUTION|>--- conflicted
+++ resolved
@@ -294,12 +294,7 @@
         self.p = p
         self.random_state = random_state
 
-<<<<<<< HEAD
-        indices = cross_validation.Bootstrap(
-=======
-    def __call__(self, data, fitters):
         indices = skl_cross_validation.Bootstrap(
->>>>>>> 53fb91e0
             len(data), n_iter=self.n_resamples, train_size=self.p,
             random_state=self.random_state
         )
