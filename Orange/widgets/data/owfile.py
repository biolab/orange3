--- conflicted
+++ resolved
@@ -357,14 +357,8 @@
         filename = QtGui.QFileDialog.getOpenFileNames(
             self, 'Open Orange Data File', start_file, self.dlg_formats)
         if not filename:
-<<<<<<< HEAD
             return
         for files in filename:
-=======
-            return 
-        for files in filename:
-            #Selecting multiple xls sheets
->>>>>>> d9941efc
             self._add_path(files)
         self.set_file_list()
         self.source = self.LOCAL_FILE
