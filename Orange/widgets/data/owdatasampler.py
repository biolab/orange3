import sys
import math

from PyQt4 import QtGui
from PyQt4.QtCore import Qt

import numpy as np
import sklearn.cross_validation as skl_cross_validation

from Orange.widgets import widget, gui
from Orange.widgets.settings import Setting
from Orange.data import Table
from Orange.data.sql.table import SqlTable
<<<<<<< HEAD
from Orange.preprocess.reprable import Reprable
=======
from Orange.widgets.widget import Msg, OWWidget
>>>>>>> 4d1ea03c


class OWDataSampler(OWWidget):
    name = "Data Sampler"
    description = "Randomly draw a subset of data points " \
                  "from the input data set."
    icon = "icons/DataSampler.svg"
    priority = 100
    category = "Data"
    keywords = ["data", "sample"]
    inputs = [("Data", Table, "set_data")]
    outputs = [("Data Sample", Table, widget.Default),
               ("Remaining Data", Table)]

    want_main_area = False
    resizing_enabled = False

    RandomSeed = 42
    FixedProportion, FixedSize, CrossValidation, Bootstrap = range(4)
    SqlTime, SqlProportion = range(2)

    use_seed = Setting(False)
    replacement = Setting(False)
    stratify = Setting(False)
    sql_dl = Setting(False)
    sampling_type = Setting(FixedProportion)
    sampleSizeNumber = Setting(1)
    sampleSizePercentage = Setting(70)
    sampleSizeSqlTime = Setting(1)
    sampleSizeSqlPercentage = Setting(0.1)
    number_of_folds = Setting(10)
    selectedFold = Setting(1)

    class Error(OWWidget.Error):
        too_many_folds = Msg("Number of folds exceeds data size")
        sample_larger_than_data = Msg("Sample must be smaller than data")
        not_enough_to_stratify = Msg("Data is too small to stratify")

    def __init__(self):
        super().__init__()
        self.data = None
        self.indices = None
        self.sampled_instances = self.remaining_instances = None

        box = gui.vBox(self.controlArea, "Information")
        self.dataInfoLabel = gui.widgetLabel(box, 'No data on input.')
        self.outputInfoLabel = gui.widgetLabel(box, ' ')

        self.sampling_box = gui.vBox(self.controlArea, "Sampling Type")
        sampling = gui.radioButtons(self.sampling_box, self, "sampling_type",
                                    callback=self.sampling_type_changed)

        def set_sampling_type(i):
            def f():
                self.sampling_type = i
                self.sampling_type_changed()
            return f

        gui.appendRadioButton(sampling, "Fixed proportion of data:")
        self.sampleSizePercentageSlider = gui.hSlider(
            gui.indentedBox(sampling), self,
            "sampleSizePercentage",
            minValue=0, maxValue=99, ticks=10, labelFormat="%d %%",
            callback=set_sampling_type(self.FixedProportion),
            addSpace=12)

        gui.appendRadioButton(sampling, "Fixed sample size")
        ibox = gui.indentedBox(sampling)
        self.sampleSizeSpin = gui.spin(
            ibox, self, "sampleSizeNumber", label="Instances: ",
            minv=1, maxv=2 ** 31 - 1,
            callback=set_sampling_type(self.FixedSize))
        gui.checkBox(
            ibox, self, "replacement", "Sample with replacement",
            callback=set_sampling_type(self.FixedSize),
            addSpace=12)

        gui.appendRadioButton(sampling, "Cross validation")
        form = QtGui.QFormLayout(
            formAlignment=Qt.AlignLeft | Qt.AlignTop,
            labelAlignment=Qt.AlignLeft,
            fieldGrowthPolicy=QtGui.QFormLayout.AllNonFixedFieldsGrow)
        ibox = gui.indentedBox(sampling, addSpace=True, orientation=form)
        form.addRow("Number of folds:",
                    gui.spin(
                        ibox, self, "number_of_folds", 2, 100,
                        addToLayout=False,
                        callback=self.number_of_folds_changed))
        self.selected_fold_spin = gui.spin(
            ibox, self, "selectedFold", 1, self.number_of_folds,
            addToLayout=False, callback=self.fold_changed)
        form.addRow("Selected fold:", self.selected_fold_spin)

        gui.appendRadioButton(sampling, "Boostrap")

        self.sql_box = gui.vBox(self.controlArea, "Sampling Type")
        sampling = gui.radioButtons(self.sql_box, self, "sampling_type",
                                    callback=self.sampling_type_changed)
        gui.appendRadioButton(sampling, "Time:")
        ibox = gui.indentedBox(sampling)
        spin = gui.spin(ibox, self, "sampleSizeSqlTime", minv=1, maxv=3600,
                        callback=set_sampling_type(self.SqlTime))
        spin.setSuffix(" sec")
        gui.appendRadioButton(sampling, "Percentage")
        ibox = gui.indentedBox(sampling)
        spin = gui.spin(ibox, self, "sampleSizeSqlPercentage", spinType=float,
                        minv=0.0001, maxv=100, step=0.1, decimals=4,
                        callback=set_sampling_type(self.SqlProportion))
        spin.setSuffix(" %")
        self.sql_box.setVisible(False)


        self.options_box = gui.vBox(self.controlArea, "Options")
        self.cb_seed = gui.checkBox(
            self.options_box, self, "use_seed",
            "Replicable (deterministic) sampling",
            callback=self.settings_changed)
        self.cb_stratify = gui.checkBox(
            self.options_box, self, "stratify",
            "Stratify sample (when possible)", callback=self.settings_changed)
        self.cb_sql_dl = gui.checkBox(
            self.options_box, self, "sql_dl", "Download data to local memory",
            callback=self.settings_changed)
        self.cb_sql_dl.setVisible(False)

        gui.button(self.buttonsArea, self, "Sample Data",
                   callback=self.commit)

    def sampling_type_changed(self):
        self.settings_changed()

    def number_of_folds_changed(self):
        self.selected_fold_spin.setMaximum(self.number_of_folds)
        self.sampling_type = self.CrossValidation
        self.settings_changed()

    def fold_changed(self):
        # a separate callback - if we decide to cache indices
        self.sampling_type = self.CrossValidation

    def settings_changed(self):
        self.indices = None

    def set_data(self, dataset):
        self.data = dataset
        if dataset is not None:
            sql = isinstance(dataset, SqlTable)
            self.sampling_box.setVisible(not sql)
            self.sql_box.setVisible(sql)
            self.cb_seed.setVisible(not sql)
            self.cb_stratify.setVisible(not sql)
            self.cb_sql_dl.setVisible(sql)
            self.dataInfoLabel.setText(
                '{}{} instances in input data set.'.format(*(
                    ('~', dataset.approx_len()) if sql else
                    ('', len(dataset)))))
            if not sql:
                self.sampleSizeSpin.setMaximum(len(dataset))
                self.updateindices()
        else:
            self.dataInfoLabel.setText('No data on input.')
            self.outputInfoLabel.setText('')
            self.indices = None
        self.commit()

    def commit(self):
        if self.data is None:
            sample = other = None
            self.sampled_instances = self.remaining_instances = None
            self.outputInfoLabel.setText("")
        elif isinstance(self.data, SqlTable):
            other = None
            if self.sampling_type == self.SqlProportion:
                sample = self.data.sample_percentage(
                    self.sampleSizeSqlPercentage, no_cache=True)
            else:
                sample = self.data.sample_time(
                    self.sampleSizeSqlTime, no_cache=True)
            if self.sql_dl:
                sample.download_data()
                sample = Table(sample)

        else:
            if self.indices is None or not self.use_seed:
                self.updateindices()
                if self.indices is None:
                    return
            if self.sampling_type in (
                    self.FixedProportion, self.FixedSize, self.Bootstrap):
                remaining, sample = self.indices
                self.outputInfoLabel.setText(
                    'Outputting %d instance%s.' %
                    (len(sample), "s" * (len(sample) != 1)))
            elif self.sampling_type == self.CrossValidation:
                remaining, sample = self.indices[self.selectedFold - 1]
                self.outputInfoLabel.setText(
                    'Outputting fold %d, %d instance%s.' %
                    (self.selectedFold, len(sample), "s" * (len(sample) != 1))
                )
            sample = self.data[sample]
            other = self.data[remaining]
            self.sampled_instances = len(sample)
            self.remaining_instances = len(other)
        self.send("Data Sample", sample)
        self.send("Remaining Data", other)


    def updateindices(self):
        self.Error.clear()
        repl = True
        data_length = len(self.data)
        num_classes = len(self.data.domain.class_var.values) \
            if self.data.domain.has_discrete_class else 0

        size = None
        if self.sampling_type == self.FixedSize:
            size = self.sampleSizeNumber
            repl = self.replacement
        elif self.sampling_type == self.FixedProportion:
            size = np.ceil(self.sampleSizePercentage / 100 * data_length)
            repl = False
        elif self.sampling_type == self.CrossValidation:
            if data_length < self.number_of_folds:
                self.Error.too_many_folds()
        else:
            assert self.sampling_type == self.Bootstrap

        if not repl and size is not None and (data_length <= size):
            self.Error.sample_larger_than_data()
        if not repl and data_length <= num_classes and self.stratify:
            self.Error.not_enough_to_stratify()

        if self.Error.active:
            self.indices = None
            return

        rnd = self.RandomSeed if self.use_seed else None
        stratified = (self.stratify and
                      type(self.data) == Table and
                      self.data.domain.has_discrete_class)
        if self.sampling_type == self.FixedSize:
            self.indice_gen = SampleRandomN(
                size, stratified=stratified, replace=self.replacement,
                random_state=rnd)
        elif self.sampling_type == self.FixedProportion:
            self.indice_gen = SampleRandomP(
                self.sampleSizePercentage / 100, stratified=stratified, random_state=rnd)
        elif self.sampling_type == self.Bootstrap:
            self.indice_gen = SampleBootstrap(data_length, random_state=rnd)
        else:
            self.indice_gen = SampleFoldIndices(
                self.number_of_folds, stratified=stratified, random_state=rnd)
        self.indices = self.indice_gen(self.data)

    def send_report(self):
        if self.sampling_type == self.FixedProportion:
            tpe = "Random sample with {} % of data".format(
                self.sampleSizePercentage)
        elif self.sampling_type == self.FixedSize:
            if self.sampleSizeNumber == 1:
                tpe = "Random data instance"
            else:
                tpe = "Random sample with {} data instances".format(
                    self.sampleSizeNumber)
                if self.replacement:
                    tpe += ", with replacement"
        elif self.sampling_type == self.CrossValidation:
            tpe = "Fold {} of {}-fold cross-validation".format(
                self.selectedFold, self.number_of_folds)
        else:
            tpe = "Undefined"  # should not come here at all
        if self.stratify:
            tpe += ", stratified (if possible)"
        if self.use_seed:
            tpe += ", deterministic"
        items = [("Sampling type", tpe)]
        if self.sampled_instances is not None:
            items += [
                ("Input", "{} instances".format(len(self.data))),
                ("Sample", "{} instances".format(self.sampled_instances)),
                ("Remaining", "{} instances".format(self.remaining_instances)),
            ]
        self.report_items(items)


class SampleFoldIndices(Reprable):
    def __init__(self, folds=10, stratified=False, random_state=None):
        """Samples data based on a number of folds.

        Args:
            folds (int): Number of folds
            stratified (bool): Return stratified indices (if applicable).
            random_state (Random): An initial state for replicable random behavior

        Returns:
            tuple-of-arrays: A tuple of array indices one for each fold.

        """
        self.folds = folds
        self.stratified = stratified
        self.random_state = random_state

    def __call__(self, table):
        if self.stratified and table.domain.has_discrete_class:
            # XXX: StratifiedKFold does not support random_state
            ind = skl_cross_validation.StratifiedKFold(
                table.Y.ravel(), self.folds, random_state=self.random_state)
        else:
            ind = skl_cross_validation.KFold(
                len(table), self.folds, shuffle=True, random_state=self.random_state)
        return tuple(ind)


class SampleRandomN(Reprable):
    def __init__(self, n=0, stratified=False, replace=False,
                    random_state=None):
        self.n = n
        self.stratified = stratified
        self.replace = replace
        self.random_state = random_state

    def __call__(self, table):
        if self.replace:
            if self.random_state is None:
                rgen = np.random
            else:
                rgen = np.random.mtrand.RandomState(random_state)
            sample = rgen.random_integers(0, len(table) - 1, self.n)
            o = np.ones(len(table))
            o[sample] = 0
            others = np.nonzero(o)[0]
            return others, sample
        if self.stratified and table.domain.has_discrete_class:
            test_size = max(len(table.domain.class_var.values), self.n)
            ind = skl_cross_validation.StratifiedShuffleSplit(
                table.Y.ravel(), n_iter=1,
                test_size=test_size, train_size=len(table) - test_size,
                random_state=self.random_state)
        else:
            ind = skl_cross_validation.ShuffleSplit(
                len(table), n_iter=1,
                test_size=self.n, random_state=self.random_state)

        return next(iter(ind))


class SampleRandomP(Reprable):
    def __init__(self, p=0, stratified=False, random_state=None):
        self.p = p
        self.stratified = stratified
        self.random_state = random_state

    def __call__(self, table):
        n = int(math.ceil(len(table) * self.p))
        return SampleRandomN(n, self.stratified, self.random_state)(table)


class SampleBootstrap(Reprable):
    def __init__(self, size=0, random_state=None):
        self.size = size
        self.random_state = random_state

    def __call__(self):
        rgen = np.random.RandomState(self.random_state)
        sample = rgen.randint(0, self.size, self.size)
        sample.sort()  # not needed for the code below, just for the user
        insample = np.ones((self.size,), dtype=np.bool)
        insample[sample] = False
        remaining = np.flatnonzero(insample)
        return remaining, sample


def test_main():
    app = QtGui.QApplication([])
    data = Table("iris")
    w = OWDataSampler()
    w.set_data(data)
    w.show()
    return app.exec_()


if __name__ == "__main__":
    sys.exit(test_main())<|MERGE_RESOLUTION|>--- conflicted
+++ resolved
@@ -11,11 +11,8 @@
 from Orange.widgets.settings import Setting
 from Orange.data import Table
 from Orange.data.sql.table import SqlTable
-<<<<<<< HEAD
+from Orange.widgets.widget import Msg, OWWidget
 from Orange.preprocess.reprable import Reprable
-=======
-from Orange.widgets.widget import Msg, OWWidget
->>>>>>> 4d1ea03c
 
 
 class OWDataSampler(OWWidget):
